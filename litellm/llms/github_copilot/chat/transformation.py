--- conflicted
+++ resolved
@@ -8,12 +8,8 @@
 
 
 class GithubCopilotConfig(OpenAIConfig):
-<<<<<<< HEAD
     GITHUB_COPILOT_API_BASE = "https://api.githubcopilot.com"
 
-=======
-    GITHUB_COPILOT_API_BASE = "https://api.githubcopilot.com/"
->>>>>>> c946ae85
     def __init__(
         self,
         api_key: Optional[str] = None,
