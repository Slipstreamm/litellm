--- conflicted
+++ resolved
@@ -54,11 +54,7 @@
         custom_llm_provider="github_copilot",
     )
 
-<<<<<<< HEAD
     assert api_base == "https://api.githubcopilot.com"
-=======
-    assert api_base == "https://api.githubcopilot.com/"
->>>>>>> c946ae85
     assert dynamic_api_key == mock_api_key
     assert custom_llm_provider == "github_copilot"
 
